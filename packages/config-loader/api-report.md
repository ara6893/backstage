## API Report File for "@backstage/config-loader"

> Do not edit this file. It is a report generated by [API Extractor](https://api-extractor.com/).

```ts
import { AppConfig } from '@backstage/config';
import { JsonObject } from '@backstage/types';
import { JSONSchema7 } from 'json-schema';

// @public
export type ConfigSchema = {
  process(
    appConfigs: AppConfig[],
    options?: ConfigSchemaProcessingOptions,
  ): AppConfig[];
  serialize(): JsonObject;
};

// @public
export type ConfigSchemaProcessingOptions = {
  visibility?: ConfigVisibility[];
  valueTransform?: TransformFunc<any>;
  withFilteredKeys?: boolean;
};

// Warning: (ae-missing-release-tag) "ConfigTarget" is exported by the package, but it is missing a release tag (@alpha, @beta, @public, or @internal)
//
// @public (undocumented)
export type ConfigTarget =
  | {
      path: string;
    }
  | {
      url: string;
    };

// @public
export type ConfigVisibility = 'frontend' | 'backend' | 'secret';

// @public
export function loadConfig(options: LoadConfigOptions): Promise<AppConfig[]>;

// @public
export type LoadConfigOptions = {
  configRoot: string;
  configPaths: string[];
  configTargets: ConfigTarget[];
  env?: string;
<<<<<<< HEAD
  experimentalEnvFunc?: EnvFunc;
=======
  experimentalEnvFunc?: (name: string) => Promise<string | undefined>;
>>>>>>> 5b51907c
  remote?: LoadConfigOptionsRemote;
  watch?: LoadConfigOptionsWatch;
};

// @public
export function loadConfigSchema(
  options: LoadConfigSchemaOptions,
): Promise<ConfigSchema>;

// @public
export type LoadConfigSchemaOptions =
  | {
      dependencies: string[];
      packagePaths?: string[];
    }
  | {
      serialized: JsonObject;
    };

// @public
export function mergeConfigSchemas(schemas: JSONSchema7[]): JSONSchema7;

// @public
export function readEnvConfig(env: {
  [name: string]: string | undefined;
}): AppConfig[];

// Warning: (ae-missing-release-tag) "LoadConfigOptionsRemote" is exported by the package, but it is missing a release tag (@alpha, @beta, @public, or @internal)
//
// @public (undocumented)
export type LoadConfigOptionsRemote = {
  reloadIntervalSeconds: number;
};

// @public
export type TransformFunc<T extends number | string | boolean> = (
  value: T,
  context: {
    visibility: ConfigVisibility;
  },
) => T | undefined;

// Warning: (ae-missing-release-tag) "LoadConfigOptionsWatch" is exported by the package, but it is missing a release tag (@alpha, @beta, @public, or @internal)
//
// @public (undocumented)
export type LoadConfigOptionsWatch = {
  onChange: (configs: AppConfig[]) => void;
  stopSignal?: Promise<void>;
};
```<|MERGE_RESOLUTION|>--- conflicted
+++ resolved
@@ -46,11 +46,7 @@
   configPaths: string[];
   configTargets: ConfigTarget[];
   env?: string;
-<<<<<<< HEAD
-  experimentalEnvFunc?: EnvFunc;
-=======
   experimentalEnvFunc?: (name: string) => Promise<string | undefined>;
->>>>>>> 5b51907c
   remote?: LoadConfigOptionsRemote;
   watch?: LoadConfigOptionsWatch;
 };
